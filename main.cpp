/**
 * File: main.cpp
 * Project: foldcomp
 * Created: 2021-12-23 17:44:53
 * Author: Hyunbin Kim (khb7840@gmail.com)
 * Description:
 *     This code contains main function for "foldcomp".
 *     Foldcomp is a fast lossy compression algorithm for protein structure.
 *     It encodes torsion angles with optimal number of bits and reconstruct
 *     3D coordinates from the encoded angles.
 * Usage:
 *    foldcomp compress input.pdb output.fcz
 *    foldcomp decompress input.fcz output.pdb
 * ---
 * Last Modified: 2022-09-07 21:30:43
 * Modified By: Hyunbin Kim (khb7840@gmail.com)
 * ---
 * Copyright © 2021 Hyunbin Kim, All rights reserved
 */
// Headers in the project
#include "aa_sidechain.h"
#include "amino_acid.h"
#include "atom_coordinate.h"
#include "compressed_torsion.h"
#include "discretizer.h"
#include "nerf.h"
#include "input.h"
#include "torsion.xyz.h"
#include "utility.h"
// Standard libraries
#include <vector>
#include <iostream>
#include <string>
#include <fstream>
#include <sys/stat.h>
#include <cstring>
#include <getopt.h>
// OpenMP for parallelization
#include <omp.h>

#ifdef HAVE_GCS
#include "google/cloud/storage/client.h"
#endif

static int use_alt_order = 0;
static int anchor_residue_threshold = 200;
static int save_as_tar = 0;

int print_usage(void) {
    std::cout << "Usage: foldcomp compress <pdb_file> [<fcz_file>]" << std::endl;
    std::cout << "       foldcomp compress [-t number] <pdb_dir> [<fcz_dir>]" << std::endl;
    std::cout << "       foldcomp decompress <fcz_file|tar> [<pdb_file>]" << std::endl;
    std::cout << "       foldcomp decompress [-t number] <fcz_dir> [<pdb_dir>]" << std::endl;
    std::cout << " -h, --help           print this help message" << std::endl;
    std::cout << " -t, --threads        number of threads to use [default=1]" << std::endl;
    std::cout << " -a, --alt            use alternative atom order [default=false]" << std::endl;
    std::cout << " -b, --break          interval size to save absolute atom coordinates [default=200]" << std::endl;
    std::cout << " -z, --tar                save as tar file [default=false]" << std::endl;
    return 0;
}

int compress(std::string input, std::string output) {
    StructureReader reader;
    reader.load(input);
    std::vector<AtomCoordinate> atomCoordinates;
    reader.readAllAtoms(atomCoordinates);
    if (atomCoordinates.size() == 0) {
        std::cout << "Error: No atoms found in the input file: " << input << std::endl;
        return 1;
    }
    std::string title = reader.title;

    std::vector<BackboneChain> compData;
    CompressedResidue compRes = CompressedResidue();
    // Convert title to char
    compRes.strTitle = title;
    compRes.anchorThreshold = anchor_residue_threshold;
    compData = compRes.compress(atomCoordinates);
    // Write compressed data to file
    compRes.write(output);
    // DEBUGGING
    // Nerf nerf;
    // nerf.writeInfoForChecking(atomCoordinates, "BEFORE_COMPRESSION.csv");
    // clear memory
    // atomCoordinates.clear();
    // compData.clear();
    return 0;
}


int compressFromBuffer(const std::string& content, const std::string& output, std::string& name) {
    StructureReader reader;
    reader.loadFromBuffer(content.c_str(), content.size(), name);
    std::vector<AtomCoordinate> atomCoordinates;
    reader.readAllAtoms(atomCoordinates);
    if (atomCoordinates.size() == 0) {
        std::cout << "Error: No atoms found in the input" << std::endl;
        return 1;
    }
    std::string title = reader.title;

    std::vector<BackboneChain> compData;
    CompressedResidue compRes = CompressedResidue();
    // Convert title to char
    compRes.strTitle = name;
    compRes.anchorThreshold = anchor_residue_threshold;
    compData = compRes.compress(atomCoordinates);
    // Write compressed data to file
    compRes.write(output + "/" + name + ".fcz");
    // DEBUGGING
    // Nerf nerf;
    // nerf.writeInfoForChecking(atomCoordinates, "BEFORE_COMPRESSION.csv");
    // clear memory
    // atomCoordinates.clear();
    // compData.clear();
    return 0;
}


int compressWithoutWriting(CompressedResidue& compRes, std::string input) {
    StructureReader reader;
    reader.load(input);
    std::vector<AtomCoordinate> atomCoordinates;
    reader.readAllAtoms(atomCoordinates);
    if (atomCoordinates.size() == 0) {
        std::cout << "Error: No atoms found in the input file: " << input << std::endl;
        return 1;
    }
    std::string title = reader.title;

    std::vector<BackboneChain> compData;
    // Convert title to char
    compRes.strTitle = title;
    compRes.anchorThreshold = anchor_residue_threshold;
    compData = compRes.compress(atomCoordinates);
    return 0;
}

int compressFromBufferWithoutWriting(CompressedResidue& compRes, const std::string& content, std::string& name) {
    StructureReader reader;
    reader.loadFromBuffer(content.c_str(), content.size(), name);
    std::vector<AtomCoordinate> atomCoordinates;
    reader.readAllAtoms(atomCoordinates);
    if (atomCoordinates.size() == 0) {
        std::cout << "Error: No atoms found in the input" << std::endl;
        return 1;
    }
    std::string title = name;
    std::vector<BackboneChain> compData;
    // Convert title to char
    compRes.strTitle = name;
    compRes.anchorThreshold = anchor_residue_threshold;
    compData = compRes.compress(atomCoordinates);
    return 0;
}

int decompress(std::istream &file, std::string output) {
    int flag = 0;
    CompressedResidue compRes = CompressedResidue();
    flag = compRes.read(file);
    if (flag != 0) {
        std::cerr << "Error reading" << std::endl;
        return 1;
    }
    std::vector<AtomCoordinate> atomCoordinates;
    compRes.useAltAtomOrder = use_alt_order;
    flag = compRes.decompress(atomCoordinates);
    if (flag != 0) {
        std::cerr << "Error decompressing compressed data." << std::endl;
        return 1;
    }
    // Write decompressed data to file
    flag = writeAtomCoordinatesToPDB(atomCoordinates, compRes.strTitle, output);

    return flag;
}

std::string getFileWithoutExt(std::string& file) {
    size_t extStart = file.find_last_of('.');
    return extStart == std::string::npos ? file : file.substr(0, extStart);
}

bool stringEndsWith(const std::string& suffix, const std::string& str) {
    if (str.length() < suffix.length()) {
        return false;
    }

    return (!str.compare(str.length() - suffix.length(), suffix.length(), suffix));
}

bool stringStartsWith(const std::string& prefix, const std::string& str, const size_t offset = 0) {
    if (str.length() < prefix.length()) {
        return false;
    }
    return (!str.compare(offset, prefix.length(), prefix));
}


std::vector<std::string> stringSplit(const std::string& str, const std::string& sep) {
    std::vector<std::string> arr;

    char* cstr = strdup(str.c_str());
    const char* csep = sep.c_str();
    char* rest;
    char* current = strtok_r(cstr, csep, &rest);
    while (current != NULL) {
        arr.emplace_back(current);
        current = strtok_r(NULL, csep, &rest);
    }
    free(cstr);

    return arr;
}


int main(int argc, char* const *argv) {
    if (argc < 3) {
        return print_usage();
    }

    int flag = 0;
    int option_index = 0;
    int num_threads = 1;
    int has_output = 0;

    // Mode - non-optional argument
    enum {
        COMPRESS,
        DECOMPRESS,
        COMPRESS_MULTIPLE,
        COMPRESS_MULTIPLE_GCS,
        DECOMPRESS_MULTIPLE,
        DECOMPRESS_MULTIPLE_TAR
    } mode = COMPRESS;

    // Define command line options
    static struct option long_options[] = {
            {"help",    no_argument,       0, 'h'},
            {"alt",     no_argument,       0, 'a'},
            {"tar",     no_argument,       0, 'z'},
            {"threads", required_argument, 0, 't'},
            {"break",   required_argument, 0, 'b'},
            {0, 0,                         0, 0}
    };

    // Parse command line options with getopt_long
    flag = getopt_long(argc, argv, "hazt:b:", long_options, &option_index);

    while (flag != -1) {
        switch (flag) {
            case 'h':
                return print_usage();
            case 't':
                num_threads = atoi(optarg);
                break;
            case 'a':
                use_alt_order = 1;
                break;
            case 'z':
                save_as_tar = 1;
                break;
            case 'b':
                anchor_residue_threshold = atoi(optarg);
                break;
            case '?':
                return print_usage();
            default:
                break;
        }
        flag = getopt_long(argc, argv, "hazt:b:", long_options, &option_index);
    }
    // // Set number of threads
    // omp_set_num_threads(num_threads);

    // Parse non-option arguments
    // argv[optind]: MODE
    // argv[optind + 1]: INPUT
    // argv[optind + 2]: OUTPUT (optional)

    if ((optind + 1) >= argc) {
        std::cerr << "Error: Not enough arguments." << std::endl;
        return print_usage();
    }

    struct stat st = {0};
    int fileExists = stat(argv[optind + 1], &st);
    // get mode from command line
    if (strcmp(argv[optind], "compress") == 0) {
        // Check argv[2] is file, directory, or gcs URI
        // TODO: stdin support
        // If gcs URI, mode = COMPRESS_MULTIPLE_GCS
        // If directory, mode = COMPRESS_MULTIPLE
        // If file, mode = COMPRESS
#ifdef HAVE_GCS
        if ((optind + 1) < argc && stringStartsWith("gcs://", argv[optind + 1])) {
            mode = COMPRESS_MULTIPLE_GCS;
            fileExists = 0;
        } else
#endif
        if (st.st_mode & S_ISDIR(st.st_mode)) {
            mode = COMPRESS_MULTIPLE;
        } else {
            mode = COMPRESS;
        }
    } else if (strcmp(argv[optind], "decompress") == 0) {
        // Check argv[2] is file or directory
        // If directory, mode = DECOMPRESS_MULTIPLE
        // If file, mode = DECOMPRESS
        char *end = strrchr(argv[optind + 1], '.');
        if (st.st_mode & S_ISDIR(st.st_mode)) {
            mode = DECOMPRESS_MULTIPLE;
        } else if (strcmp(end, ".tar") == 0) {
            mode = DECOMPRESS_MULTIPLE_TAR;
        } else {
            mode = DECOMPRESS;
        }
    } else {
        return print_usage();
    }
    // Error if no input file given
    if (mode != COMPRESS_MULTIPLE_GCS && fileExists == -1) {
        std::cerr << "Error: " << argv[optind + 1] << " does not exist." << std::endl;
        return 1;
    }

    std::string input = argv[optind + 1];
    std::string output;
    if (argc == optind + 3) {
        has_output = 1;
        output = argv[optind + 2];
    }

    // check if mode is compress or decompress
    if (mode == COMPRESS) {
        // compress a single file
        if (!has_output) {
            output = getFileWithoutExt(input) + ".fcz";
        }
        std::cout << "Compressing " << input << " to " << output << std::endl;
        compress(input, output);
        flag = 0;
    } else if (mode == DECOMPRESS) {
        // decompress a single file
        if (!has_output) {
            output = getFileWithoutExt(input) + "_fcz.pdb";
        }
        std::ifstream inputFile(input, std::ios::binary);
        // Check if file is open
        if (!inputFile.is_open()) {
            std::cout << "Error: Could not open file " << input << std::endl;
            return -1;
        }

        std::cout << "Decompressing " << input << " to " << output << std::endl;
        decompress(inputFile, output);
        inputFile.close();
        flag = 0;
    } else if (mode == COMPRESS_MULTIPLE) {
        // compress multiple files
        if (input[input.length() - 1] != '/') {
            input += "/";
        }
        if (!has_output) {
            output = input.substr(0, input.length() - 1) + "_fcz/";
        } else {
            if (stringEndsWith(output, ".tar")) {
                save_as_tar = 1;
            }
        }

        if (output[output.length() - 1] != '/' && !save_as_tar) {
            output += "/";
        }
        // Check output directory exists or not
        if (!save_as_tar) {
            if (stat(output.c_str(), &st) == -1) {
#if defined(_WIN32) || defined(_WIN64)
                _mkdir(output.c_str());
#else
                mkdir(output.c_str(), 0755);
#endif
            }
        }
        // Get all files in input directory
        std::string file;
        std::string inputFile;
        std::string outputFile;
        std::cout << "Compressing files in " << input;
        std::cout << " using " << num_threads << " threads" << std::endl;
        if (save_as_tar) {
            std::cout << "Output tar file: " << output << std::endl;
        } else {
            std::cout << "Output directory: " << output << std::endl;
        }
        std::vector<std::string> files = getFilesInDirectory(input);
        // Parallelize
        omp_set_num_threads(num_threads);
        if (!save_as_tar) {
#pragma omp parallel
            {
#pragma omp for
                for (int i = 0; i < files.size(); i++) {
                    std::string file = files[i];
                    std::string inputFile = input + file;
                    std::string outputFile = output + getFileWithoutExt(file) + ".fcz";
                    compress(inputFile, outputFile);
                }
            }
        } else {
            mtar_t tar;
            std::string tarFile = output.substr(0, output.length() - 1) + ".tar";
            mtar_open(&tar, tarFile.c_str(), "w");
#pragma omp parallel
            {
#pragma omp for
                for (int i = 0; i < files.size(); i++) {
                    std::string file = files[i];
                    std::string inputFile = input + file;
                    std::string outputFile = output + getFileWithoutExt(file) + ".fcz";
                    CompressedResidue compRes = CompressedResidue();
                    compressWithoutWriting(compRes, inputFile);
                    compRes.writeTar(tar, outputFile, compRes.getSize());
                }
            }
            mtar_finalize(&tar);
            mtar_close(&tar);
        }
    } else if (mode == COMPRESS_MULTIPLE_GCS) {
        // compress multiple files from gcs
#ifdef HAVE_GCS
        if (!has_output) {
            std::cerr << "Please specify output directory" << std::endl;
            return 1;
        }
        if (output[output.length() - 1] != '/') {
            output += "/";
        }
        // Check output directory exists or not
        if (stat(output.c_str(), &st) == -1) {
#if defined(_WIN32) || defined(_WIN64)
            _mkdir(output.c_str());
#else
            mkdir(output.c_str(), 0755);
#endif
        }
        // Get all files in input directory
        std::cout << "Compressing files in " << input;
        std::cout << " using " << num_threads << " threads" << std::endl;
        std::cout << "Output directory: " << output << std::endl;
        // Parallelize
        namespace gcs = ::google::cloud::storage;
        auto options = google::cloud::Options{}
            .set<gcs::ConnectionPoolSizeOption>(num_threads)
            .set<google::cloud::storage_experimental::HttpVersionOption>("2.0");
        auto client = gcs::Client(options);
        std::vector<std::string> parts = stringSplit(input, "/");
        if (parts.size() == 1) {
            std::cerr << "Invalid gcs URI" << std::endl;
            return 1;
        }
        std::string bucket_name = parts[1];

        // Filter for splitting input into 10 different processes
        //char filter = parts[2][0];
        int num_tar = num_threads;
        mtar_t tarArray[num_tar];
        std::vector<std::string> tarFiles;
        for (int i = 0; i < num_tar; i++) {
            std::string tarFile = output + "AF2_Uniprot_foldcomp." + std::to_string(i) + ".tar";
            tarFiles.push_back(tarFile);
            mtar_open(&tarArray[i], tarFile.c_str(), "w");
        }

        omp_set_num_threads(num_threads);
#pragma omp parallel
        {
#pragma omp single
            // Get object list from gcs bucket
            for (auto&& object_metadata : client.ListObjects(bucket_name, gcs::Projection::NoAcl(), gcs::MaxResults(100000))) {
                std::string obj_name = object_metadata->name();
                // Set zero padding for ID with 4 digits
#pragma omp task firstprivate(obj_name)
                {
                    // Filter for splitting input into 10 different processes
                    // bool skipFilter = filter != '\0' && obj_name.length() >= 9 && obj_name[8] == filter;
                    bool skipFilter = true;
                    bool allowedSuffix = stringEndsWith(".cif", obj_name) || stringEndsWith(".pdb", obj_name);
                    if (skipFilter && allowedSuffix) {
                        auto reader = client.ReadObject(bucket_name, obj_name);
                        if (!reader.status().ok()) {
                            std::cerr << "Could not read object " << obj_name << std::endl;
                        } else {

                            std::string contents{ std::istreambuf_iterator<char>{reader}, {} };
                            CompressedResidue compRes = CompressedResidue();
                            std::string outputFile = output + getFileWithoutExt(obj_name) + ".fcz";
                            compressFromBufferWithoutWriting(compRes, contents, obj_name);
                            //compRes.writeTar(tar, outputFile, compRes.getSize());
                            int tar_id = omp_get_thread_num();
                            compRes.writeTar(tarArray[tar_id], outputFile, compRes.getSize());
                        }
                    }

                }
            }
            // Close tar
#pragma omp taskwait
            for (int i = 0; i < num_tar; i++) {
                mtar_finalize(&tarArray[i]);
                mtar_close(&tarArray[i]);
            }

        }
#endif
        flag = 0;
<<<<<<< HEAD
    } else if (mode == DECOMPRESS_MULTIPLE) {
        // decompress multiple files
        int read_tar = 0;
        // Check input
        if (stringEndsWith(input, ".tar")) {
            // If input is a tar file, decompress all files in the tar file
            read_tar = 1;
        } else {
            // If input is a directory, decompress all files in the directory
            if (input[input.length() - 1] != '/') {
                input += "/";
            }
            // Check input directory exists or not
            if (stat(input.c_str(), &st) == -1) {
                std::cerr << "Input directory does not exist" << std::endl;
                return 1;
            }
=======
    } else if (mode == COMPRESS_MULTIPLE) {
        // compress multiple files
        if (input[input.length() - 1] != '/') {
            input += "/";
>>>>>>> 3a289446
        }
        // Check output
        if (!has_output) {
<<<<<<< HEAD
            output = input.substr(0, input.length() - 1) + "_pdb/";
        } else {
            // If output is a tar file, set save_as_tar to 1
            if (stringEndsWith(output, ".tar")) {
                save_as_tar = 1;
            } else {
                // If output is a directory, check if it exists or not
                if (output[output.length() - 1] != '/') {
                    output += "/";
                }
                // Check output directory exists or not
                if (stat(output.c_str(), &st) == -1) {
                #if defined(_WIN32) || defined(_WIN64)
                    _mkdir(output.c_str());
                #else
                    mkdir(output.c_str(), 0777);
                #endif
                }
            }
        }

=======
            output = input.substr(0, input.length() - 1) + "_fcz/";
        }
        if (output[output.length() - 1] != '/') {
            output += "/";
        }
        // Check output directory exists or not
        if (stat(output.c_str(), &st) == -1) {
#if defined(_WIN32) || defined(_WIN64)
            _mkdir(output.c_str());
#else
            mkdir(output.c_str(), 0777);
#endif
        }
>>>>>>> 3a289446
        // Get all files in input directory
        std::string file;
        std::string inputFile;
        std::string outputFile;
        std::cout << "Compressing files in " << input;
        std::cout << " using " << num_threads << " threads" << std::endl;
        std::cout << "Output directory: " << output << std::endl;
        std::vector<std::string> files = getFilesInDirectory(input);
        // Parallelize
        omp_set_num_threads(num_threads);
#pragma omp parallel
        {
#pragma omp for
            for (int i = 0; i < files.size(); i++) {
                std::string file = files[i];
                std::string inputFile = input + file;
                std::string outputFile = output + getFileWithoutExt(file) + ".fcz";
                compress(inputFile, outputFile);
            }
        }
        flag = 0;
    } else if (mode == DECOMPRESS_MULTIPLE || mode == DECOMPRESS_MULTIPLE_TAR) {
        if (!has_output) {
            output = input.substr(0, input.length() - 1) + "_pdb/";
        }
        if (output[output.length() - 1] != '/') {
            output += "/";
        }
        // Check output directory exists or not
        if (stat(output.c_str(), &st) == -1) {
#if defined(_WIN32) || defined(_WIN64)
            _mkdir(output.c_str());
#else
            mkdir(output.c_str(), 0777);
#endif
        }
        if (mode == DECOMPRESS_MULTIPLE) {
            // decompress multiple files
            if (input[input.length() - 1] != '/') {
                input += "/";
            }

            // Get all files in input directory
            std::string file;
            std::string inputFile;
            std::string outputFile;
            std::cout << "Decompressing files in " << input;
            std::cout << " using " << num_threads << " threads" << std::endl;
            std::cout << "Output directory: " << output << std::endl;
            std::vector<std::string> files = getFilesInDirectory(input);
            omp_set_num_threads(num_threads);
#pragma omp parallel
            {
#pragma omp for
                for (int i = 0; i < files.size(); i++) {
                    std::ifstream input(inputFile, std::ios::binary);
                    // Check if file is open
                    if (!input.is_open()) {
                        std::cout << "Error: Could not open file " << inputFile << std::endl;
                        continue;
                    }
                    std::string outputFile = output + file.substr(0, file.length() - 4) + ".pdb";
                    decompress(input, outputFile);
                    input.close();
                }
            }
            flag = 0;
        } else if (mode == DECOMPRESS_MULTIPLE_TAR) {
            omp_set_num_threads(num_threads);
            mtar_t tar;
            if (mtar_open(&tar, argv[optind + 1], "r") != MTAR_ESUCCESS) {
                std::cerr << "Error: open tar " << argv[optind + 1] << " failed." << std::endl;
                return 1;
            }
#pragma omp parallel shared(tar) num_threads(num_threads)
            {
                bool proceed = true;
                mtar_header_t header;
                size_t bufferSize = 1024 * 1024;
                char *dataBuffer = (char *) malloc(bufferSize);
                std::string name;
                while (proceed) {
                    bool writeEntry = true;
#pragma omp critical
                    {
                        if (mtar_read_header(&tar, &header) != MTAR_ENULLRECORD) {
                            //TODO GNU tar has special blocks for long filenames
                            name = header.name;
                            if (header.size > bufferSize) {
                                bufferSize = header.size * 1.5;
                                dataBuffer = (char *) realloc(dataBuffer, bufferSize);
                            }
                            if (mtar_read_data(&tar, dataBuffer, header.size) != MTAR_ESUCCESS) {
                                std::cerr << "Error: reading tar entry " << name << " failed." << std::endl;
                                writeEntry = false;
                                proceed = false;
                            } else {
                                writeEntry = true;
                                proceed = true;
                            }
                            mtar_next(&tar);
                            writeEntry = (header.type == MTAR_TREG) ? writeEntry : false;
                        } else {
                            proceed = false;
                            writeEntry = false;
                        }
                    } // end read in
                    if (proceed && writeEntry) {
                        std::istringstream input(std::string(dataBuffer, header.size));
                        std::string name_clean = name.substr(name.find_last_of("/\\") + 1);
                        std::string outputFile = output + name_clean + ".pdb";
                        decompress(input, outputFile);
                    }
                } // end while loop
            } // end openmp
            flag = 0;
        } else {
            std::cout << "Invalid mode." << std::endl;
            return 1;
        }    // Print log
        std::cout << "Done." << std::endl;
        return flag;
    }
}<|MERGE_RESOLUTION|>--- conflicted
+++ resolved
@@ -12,7 +12,7 @@
  *    foldcomp compress input.pdb output.fcz
  *    foldcomp decompress input.fcz output.pdb
  * ---
- * Last Modified: 2022-09-07 21:30:43
+ * Last Modified: 2022-09-08 00:03:36
  * Modified By: Hyunbin Kim (khb7840@gmail.com)
  * ---
  * Copyright © 2021 Hyunbin Kim, All rights reserved
@@ -513,56 +513,12 @@
         }
 #endif
         flag = 0;
-<<<<<<< HEAD
-    } else if (mode == DECOMPRESS_MULTIPLE) {
-        // decompress multiple files
-        int read_tar = 0;
-        // Check input
-        if (stringEndsWith(input, ".tar")) {
-            // If input is a tar file, decompress all files in the tar file
-            read_tar = 1;
-        } else {
-            // If input is a directory, decompress all files in the directory
-            if (input[input.length() - 1] != '/') {
-                input += "/";
-            }
-            // Check input directory exists or not
-            if (stat(input.c_str(), &st) == -1) {
-                std::cerr << "Input directory does not exist" << std::endl;
-                return 1;
-            }
-=======
     } else if (mode == COMPRESS_MULTIPLE) {
         // compress multiple files
         if (input[input.length() - 1] != '/') {
             input += "/";
->>>>>>> 3a289446
-        }
-        // Check output
+        }
         if (!has_output) {
-<<<<<<< HEAD
-            output = input.substr(0, input.length() - 1) + "_pdb/";
-        } else {
-            // If output is a tar file, set save_as_tar to 1
-            if (stringEndsWith(output, ".tar")) {
-                save_as_tar = 1;
-            } else {
-                // If output is a directory, check if it exists or not
-                if (output[output.length() - 1] != '/') {
-                    output += "/";
-                }
-                // Check output directory exists or not
-                if (stat(output.c_str(), &st) == -1) {
-                #if defined(_WIN32) || defined(_WIN64)
-                    _mkdir(output.c_str());
-                #else
-                    mkdir(output.c_str(), 0777);
-                #endif
-                }
-            }
-        }
-
-=======
             output = input.substr(0, input.length() - 1) + "_fcz/";
         }
         if (output[output.length() - 1] != '/') {
@@ -576,7 +532,6 @@
             mkdir(output.c_str(), 0777);
 #endif
         }
->>>>>>> 3a289446
         // Get all files in input directory
         std::string file;
         std::string inputFile;
