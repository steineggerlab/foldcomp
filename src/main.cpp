/**
 * File: main.cpp
 * Project: foldcomp
 * Created: 2021-12-23 17:44:53
 * Author: Hyunbin Kim (khb7840@gmail.com)
 * Contributor: Milot Mirdita (milot@mirdita.de), Martin Steinegger (themartinsteinegger@gmail.com)
 * Description:
 *     This code contains main function for "foldcomp".
 *     Foldcomp is a fast lossy compression algorithm for protein structure.
 *     It encodes torsion angles with optimal number of bits and reconstruct
 *     3D coordinates from the encoded angles.
 * Usage:
 *    foldcomp compress input.pdb output.fcz
 *    foldcomp decompress input.fcz output.pdb
 * ---
 * Last Modified: 2022-10-18 18:00:20
 * Modified By: Hyunbin Kim (khb7840@gmail.com)
 * ---
 * Copyright © 2021 Hyunbin Kim, All rights reserved
 */
// Headers in the project
#include "atom_coordinate.h"
#include "foldcomp.h"
#include "structure_reader.h"
#include "utility.h"

// Standard libraries
#include <cstring>
#include <fstream> // IWYU pragma: keep
#include <getopt.h>
#include <iostream>
#include <sstream> // IWYU pragma: keep
#include <string>
#include <vector>

#include <sys/stat.h>

// OpenMP for parallelization
#ifdef OPENMP
#include <omp.h>
#endif

#ifdef HAVE_GCS
#include "google/cloud/storage/client.h"
#endif

static int use_alt_order = 0;
static int anchor_residue_threshold = DEFAULT_ANCHOR_THRESHOLD;
static int save_as_tar = 0;
static int ext_mode = 0;
static int ext_merge = 1;

int print_usage(void) {
    std::cout << "Usage: foldcomp compress <pdb_file> [<fcz_file>]" << std::endl;
    std::cout << "       foldcomp compress [-t number] <pdb_dir> [<fcz_dir>]" << std::endl;
    std::cout << "       foldcomp decompress <fcz_file|tar> [<pdb_file>]" << std::endl;
    std::cout << "       foldcomp decompress [-t number] <fcz_dir|tar> [<pdb_dir>]" << std::endl;
    std::cout << "       foldcomp extract [--plddt|--amino-acid] <fcz_file> [<fasta_file>]" << std::endl;
    std::cout << "       foldcomp extract [--plddt|--amino-acid] [-t number] <fcz_dir|tar> [<fasta_dir>]" << std::endl;
    std::cout << "       foldcomp check <fcz_file>" << std::endl;
    std::cout << "       foldcomp check [-t number] <fcz_dir|tar>" << std::endl;
    std::cout << "       foldcomp rmsd <pdb1|cif1> <pdb2|cif2>" << std::endl;
    std::cout << " -h, --help           print this help message" << std::endl;
    std::cout << " -t, --threads        threads for (de)compression of folders/tar files [default=1]" << std::endl;
    std::cout << " -r, --recursive      recursively look for files in directory [default=0]" << std::endl;
    std::cout << " -a, --alt            use alternative atom order [default=false]" << std::endl;
    std::cout << " -b, --break          interval size to save absolute atom coordinates [default=" << anchor_residue_threshold << "]" << std::endl;
    std::cout << " -z, --tar            save as tar file [default=false]" << std::endl;
    std::cout << " --plddt              extract pLDDT score (only for extraction mode)" << std::endl;
    std::cout << " --fasta              extract amino acid sequence (only for extraction mode)" << std::endl;
    std::cout << " --no-merge           do not merge output files (only for extraction mode)" << std::endl;
    return 0;
}

int compress(std::string input, std::string output) {
    StructureReader reader;
    reader.load(input);
    std::vector<AtomCoordinate> atomCoordinates;
    reader.readAllAtoms(atomCoordinates);
    if (atomCoordinates.size() == 0) {
        std::cout << "[Error] No atoms found in the input file: " << input << std::endl;
        return 1;
    }
    std::string title = reader.title;

    // Prototyping for multiple chain support - 2022-10-13 22:01:53
    // TODO: Integrate this to COMPRESS_MULTIPLE mode
    removeAlternativePosition(atomCoordinates);
    // Identify multiple chains or regions with discontinous residue indices
    std::vector<int> fr = identifyFragments(atomCoordinates);
    if (fr.size() > 0) {
        // Split
        std::vector<std::vector<AtomCoordinate>> fragments = splitFragments(atomCoordinates, fr);
        // Variables for naming output files
        int fragIndex = 0;
        std::string prevChain = fragments[0][0].chain;
        std::string output_file;
        for (size_t i = 0; i < fragments.size(); i++) {
            // New chain observed. Update frageIndex and prevChain
            if (fragments[i][0].chain != prevChain) {
                fragIndex = 0;
                prevChain = fragments[i][0].chain;
            }
            output_file = getFileWithoutExt(output) + fragments[i][0].chain + "_" + std::to_string(fragIndex) + ".fcz";
            // When there's only one fragment with a chain, ignore fragment index
            if (fragIndex == 0 && i != fragments.size() - 1 && fragments[i][0].chain != fragments[i + 1][0].chain) {
                output_file = getFileWithoutExt(output) + fragments[i][0].chain + ".fcz";
            }
            if (i == fragments.size() - 1 && fragments[i][0].chain != fragments[i - 1][0].chain) {
                output_file = getFileWithoutExt(output) + fragments[i][0].chain + ".fcz";
            }
            std::cout << "Compressing chain " << fragments[i][0].chain << ", fragment " << fragIndex << " to " << output_file << std::endl;
            // Compress
            Foldcomp foldcomp;
            foldcomp.anchorThreshold = anchor_residue_threshold;
            foldcomp.strTitle = title;
            foldcomp.compress(fragments[i]);
            foldcomp.write(output_file);
            fragIndex++;
        }
        return 0;
    }

    std::vector<BackboneChain> compData;
    Foldcomp compRes = Foldcomp();
    // Convert title to char
    compRes.strTitle = title;
    compRes.anchorThreshold = anchor_residue_threshold;
    compData = compRes.compress(atomCoordinates);
    // Write compressed data to file
    if (compRes.write(output) != 0) {
        std::cout << "[Error] Writing file: " << output << std::endl;
        return -1;
    }
    // DEBUGGING
    // Nerf nerf;
    // nerf.writeInfoForChecking(atomCoordinates, "BEFORE_COMPRESSION.csv");
    // clear memory
    // atomCoordinates.clear();
    // compData.clear();
    return 0;
}


int compressFromBuffer(const std::string& content, const std::string& output, std::string& name) {
    StructureReader reader;
    reader.loadFromBuffer(content.c_str(), content.size(), name);
    std::vector<AtomCoordinate> atomCoordinates;
    reader.readAllAtoms(atomCoordinates);
    if (atomCoordinates.size() == 0) {
        std::cout << "[Error] No atoms found in the input" << std::endl;
        return 1;
    }
    std::string title = reader.title;

    std::vector<BackboneChain> compData;
    Foldcomp compRes = Foldcomp();
    // Convert title to char
    compRes.strTitle = name;
    compRes.anchorThreshold = anchor_residue_threshold;
    compData = compRes.compress(atomCoordinates);
    // Write compressed data to file
    compRes.write(output + "/" + name + ".fcz");
    // DEBUGGING
    // Nerf nerf;
    // nerf.writeInfoForChecking(atomCoordinates, "BEFORE_COMPRESSION.csv");
    // clear memory
    // atomCoordinates.clear();
    // compData.clear();
    return 0;
}


int compressWithoutWriting(Foldcomp& compRes, std::string input) {
    StructureReader reader;
    reader.load(input);
    std::vector<AtomCoordinate> atomCoordinates;
    reader.readAllAtoms(atomCoordinates);
    if (atomCoordinates.size() == 0) {
        std::cout << "[Error] No atoms found in the input file: " << input << std::endl;
        return 1;
    }
    std::string title = reader.title;

    std::vector<BackboneChain> compData;
    // Convert title to char
    compRes.strTitle = title;
    compRes.anchorThreshold = anchor_residue_threshold;
    compData = compRes.compress(atomCoordinates);
    return 0;
}

int compressFromBufferWithoutWriting(Foldcomp& compRes, const std::string& content, std::string& name) {
    StructureReader reader;
    reader.loadFromBuffer(content.c_str(), content.size(), name);
    std::vector<AtomCoordinate> atomCoordinates;
    reader.readAllAtoms(atomCoordinates);
    if (atomCoordinates.size() == 0) {
        std::cout << "[Error] No atoms found in the input" << std::endl;
        return 1;
    }
    std::string title = name;
    std::vector<BackboneChain> compData;
    // Convert title to char
    compRes.strTitle = name;
    compRes.anchorThreshold = anchor_residue_threshold;
    compData = compRes.compress(atomCoordinates);
    return 0;
}

int compressMultipleTarInner(Foldcomp& compRes, const char* buffer, size_t size, std::string& name) {
    StructureReader reader;
    reader.loadFromBuffer(buffer, size, name);
    std::vector<AtomCoordinate> atomCoordinates;
    reader.readAllAtoms(atomCoordinates);
    if (atomCoordinates.size() == 0) {
        std::cout << "[Error] No atoms found in the input" << std::endl;
        return 1;
    }
    std::string title = name;
    std::vector<BackboneChain> compData;
    // Convert title to char
    compRes.strTitle = name;
    compRes.anchorThreshold = anchor_residue_threshold;
    compData = compRes.compress(atomCoordinates);
    return 0;
}

int decompress(std::istream &file, std::string output) {
    int flag = 0;
    Foldcomp compRes = Foldcomp();
    flag = compRes.read(file);
    if (flag != 0) {
        std::cerr << "[Error] Reading" << std::endl;
        return 1;
    }
    std::vector<AtomCoordinate> atomCoordinates;
    compRes.useAltAtomOrder = use_alt_order;
    flag = compRes.decompress(atomCoordinates);
    if (flag != 0) {
        std::cerr << "[Error] decompressing compressed data." << std::endl;
        return 1;
    }
    // Write decompressed data to file
    flag = writeAtomCoordinatesToPDBFile(atomCoordinates, compRes.strTitle, output);

    return flag;
}

int extract(std::istream& file, std::string output) {
    int flag = 0;
    Foldcomp compRes = Foldcomp();
    flag = compRes.read(file);
    if (flag != 0) {
        std::cerr << "[Error] reading" << std::endl;
        return 1;
    }
    std::vector<std::string> data;
    compRes.extract(data, ext_mode);
    compRes.writeFASTALike(output, data);
    return 0;
}

int check(std::istream& file, std::string& filename) {
    int flag = 0;
    Foldcomp compRes = Foldcomp();
    flag = compRes.read(file);
    if (flag != 0) {
        std::cerr << "[Error] reading file: " << filename << std::endl;
        return 1;
    }
    ValidityError err;
    err = compRes.checkValidity();
    printValidityError(err, filename);
    return flag;
}

int rmsd(std::string pdb1, std::string pdb2) {
    // Read
    StructureReader reader1;
    reader1.load(pdb1);
    std::vector<AtomCoordinate> atomCoordinates1;
    reader1.readAllAtoms(atomCoordinates1);
    StructureReader reader2;
    reader2.load(pdb2);
    std::vector<AtomCoordinate> atomCoordinates2;
    reader2.readAllAtoms(atomCoordinates2);
    // Check
    if (atomCoordinates1.size() == 0) {
        std::cerr << "[Error] No atoms found in the input file: " << pdb1 << std::endl;
        return 1;
    }
    if (atomCoordinates2.size() == 0) {
        std::cerr << "[Error] No atoms found in the input file: " << pdb2 << std::endl;
        return 1;
    }
    if (atomCoordinates1.size() != atomCoordinates2.size()) {
        std::cerr << "[Error] The number of atoms in the two files are different." << std::endl;
        return 1;
    }
    std::vector<AtomCoordinate> backbone1 = filterBackbone(atomCoordinates1);
    std::vector<AtomCoordinate> backbone2 = filterBackbone(atomCoordinates2);
    // Print
    std::cout << pdb1 << '\t' << pdb2 << '\t';
    std::cout << backbone1.size() / 3 << '\t' << atomCoordinates1.size() << '\t';
    std::cout << RMSD(backbone1, backbone2) << '\t';
    std::cout << RMSD(atomCoordinates1, atomCoordinates2) << std::endl;
    return 0;
}

int main(int argc, char* const *argv) {
    if (argc < 3) {
        return print_usage();
    }

    int flag = 0;
    int option_index = 0;
    int num_threads = 1;
    int has_output = 0;
    int recursive = 0;

    // TODO: NEED COMPRESS_MULTIPLE_TAR
    // Mode - non-optional argument
    enum {
        COMPRESS,
        DECOMPRESS,
        COMPRESS_MULTIPLE,
        COMPRESS_MULTIPLE_TAR,
        COMPRESS_MULTIPLE_GCS,
        DECOMPRESS_MULTIPLE,
        DECOMPRESS_MULTIPLE_TAR,
        EXTRACT,
        EXTRACT_MULTIPLE,
        EXTRACT_MULTIPLE_TAR,
        CHECK,
        CHECK_MULTIPLE,
        CHECK_MULTIPLE_TAR,
        RMSD
    } mode = COMPRESS;

    // Define command line options
    static struct option long_options[] = {
            {"help",          no_argument,          0, 'h'},
            {"alt",           no_argument,          0, 'a'},
            {"tar",           no_argument,          0, 'z'},
            {"recursive",     no_argument,          0, 'r'},
            {"plddt",         no_argument,  &ext_mode,  0 },
            {"fasta",         no_argument,  &ext_mode,  1 },
            {"no-merge",      no_argument, &ext_merge,  0 },
            {"threads", required_argument,          0, 't'},
            {"break",   required_argument,          0, 'b'},
            {0,                         0,          0,  0 }
    };

    // Parse command line options with getopt_long
    flag = getopt_long(argc, argv, "hazrt:b:", long_options, &option_index);

    while (flag != -1) {
        switch (flag) {
            case 'h':
                return print_usage();
            case 't':
                num_threads = atoi(optarg);
                break;
            case 'a':
                use_alt_order = 1;
                break;
            case 'z':
                save_as_tar = 1;
                break;
            case 'r':
                recursive = 1;
                break;
            case 'b':
                anchor_residue_threshold = atoi(optarg);
                break;
            case '?':
                return print_usage();
            default:
                break;
        }
        flag = getopt_long(argc, argv, "hazrt:b:", long_options, &option_index);
    }

    // Parse non-option arguments
    // argv[optind]: MODE
    // argv[optind + 1]: INPUT
    // argv[optind + 2]: OUTPUT (optional)

    if ((optind + 1) >= argc) {
        std::cerr << "[Error] Not enough arguments." << std::endl;
        return print_usage();
    }

    struct stat st;
    int fileExists = stat(argv[optind + 1], &st);
    // get mode from command line
    if (strcmp(argv[optind], "compress") == 0) {
        // Check argv[2] is file, directory, or gcs URI
        // TODO: stdin support
        // TODO: COMPRESS_MULTIPLE_TAR
        // If gcs URI, mode = COMPRESS_MULTIPLE_GCS
        // If directory, mode = COMPRESS_MULTIPLE
        // If file, mode = COMPRESS
#ifdef HAVE_GCS
        if ((optind + 1) < argc && stringStartsWith("gcs://", argv[optind + 1])) {
            mode = COMPRESS_MULTIPLE_GCS;
            fileExists = 0;
        } else
#endif
        char* end = strrchr(argv[optind + 1], '.');
        if (st.st_mode & S_ISDIR(st.st_mode)) {
            mode = COMPRESS_MULTIPLE;
        } else if (strcmp(end, ".tar") == 0) {
            mode = COMPRESS_MULTIPLE_TAR;
        } else {
            mode = COMPRESS;
        }
    } else if (strcmp(argv[optind], "decompress") == 0) {
        // Check argv[2] is file or directory
        // If directory, mode = DECOMPRESS_MULTIPLE
        // If file, mode = DECOMPRESS
        char *end = strrchr(argv[optind + 1], '.');
        if (st.st_mode & S_ISDIR(st.st_mode)) {
            mode = DECOMPRESS_MULTIPLE;
        } else if (strcmp(end, ".tar") == 0) {
            mode = DECOMPRESS_MULTIPLE_TAR;
        } else {
            mode = DECOMPRESS;
        }
    } else if (strcmp(argv[optind], "extract") == 0) {
        // Check argv[2] is file or directory
        // If directory, mode = EXTRACT_MULTIPLE
        // If file, mode = EXTRACT
        char* end = strrchr(argv[optind + 1], '.');
        if (st.st_mode & S_ISDIR(st.st_mode)) {
            mode = EXTRACT_MULTIPLE;
        } else if (strcmp(end, ".tar") == 0) {
            mode = EXTRACT_MULTIPLE_TAR;
        } else {
            mode = EXTRACT;
        }
    } else if (strcmp(argv[optind], "check") == 0){
        char* end = strrchr(argv[optind + 1], '.');
        if (st.st_mode & S_ISDIR(st.st_mode)) {
            mode = CHECK_MULTIPLE;
        }
        else if (strcmp(end, ".tar") == 0) {
            mode = CHECK_MULTIPLE_TAR;
        }
        else {
            mode = CHECK;
        }
    } else if (strcmp(argv[optind], "rmsd") == 0) {
        // NO MULTIPLE MODE FOR RMSD
        mode = RMSD;
    } else {
        return print_usage();
    }
    // Error if no input file given
    if (mode != COMPRESS_MULTIPLE_GCS && fileExists == -1) {
        std::cerr << "[Error] " << argv[optind + 1] << " does not exist." << std::endl;
        return 1;
    }

    std::string input = argv[optind + 1];
    std::string output;
    if (argc == optind + 3) {
        has_output = 1;
        output = argv[optind + 2];
    }

    if (input.back() == '/') {
        input.pop_back();
    }

    if (has_output && output.back() == '/') {
        output.pop_back();
    }

    // check if mode is compress or decompress
    if (mode == COMPRESS) {
        // compress a single file
        if (!has_output) {
            output = getFileWithoutExt(input) + ".fcz";
        }
        std::cout << "Compressing " << input << " to " << output << std::endl;
        compress(input, output);
        flag = 0;
    } else if (mode == DECOMPRESS) {
        // decompress a single file
        if (!has_output) {
            output = getFileWithoutExt(input) + "_fcz.pdb";
        }
        std::ifstream inputFile(input, std::ios::binary);
        // Check if file is open
        if (!inputFile) {
            std::cout << "[Error] Could not open file " << input << std::endl;
            return -1;
        }

        std::cout << "Decompressing " << input << " to " << output << std::endl;
        decompress(inputFile, output);
        inputFile.close();
        flag = 0;
    } else if (mode == EXTRACT) {
        // In extract mode, specific information is directly extracted from the fcz file
        if (!has_output) {
            if (ext_mode == 0) {
                output = getFileWithoutExt(input) + ".plddt.txt";
                std::cout << "Extracting PLDDT from " << input << " to " << output << std::endl;
            } else if (ext_mode == 1) {
                output = getFileWithoutExt(input) + ".fasta";
                std::cout << "Extracting amino acid sequence from " << input << " to " << output << std::endl;
            }
        }
        std::ifstream inputFile(input, std::ios::binary);
        // Check if file is open
        if (!inputFile) {
            std::cout << "[Error] Could not open file " << input << std::endl;
            return -1;
        }
        extract(inputFile, output);
        inputFile.close();
        flag = 0;
    } else if (mode == CHECK){
        // Check if the file is a valid fcz file
        std::ifstream inputFile(input, std::ios::binary);
        std::cout << "Checking " << input << std::endl;
        if (!inputFile) {
            std::cerr << "[Error] Could not open file " << input << std::endl;
            return -1;
        }
        flag = check(inputFile, input);
        inputFile.close();
    } else if (mode == RMSD) {
        // Calculate RMSD between two PDB files
        rmsd(input, output);
        flag = 0;
    } else if (mode == COMPRESS_MULTIPLE || mode == COMPRESS_MULTIPLE_TAR) {
        // compress multiple files
        if (!has_output) {
            if (save_as_tar) {
                output = input + ".fcz.tar";
            } else {
                output = input + "_fcz/";
            }
        } else {
            if (stringEndsWith(".tar", output)) {
                save_as_tar = 1;
            }
        }

        // Check output directory exists or not
        if (!save_as_tar) {
            if (stat(output.c_str(), &st) == -1) {
#if defined(_WIN32) || defined(_WIN64)
                _mkdir(output.c_str());
#else
                mkdir(output.c_str(), 0755);
#endif
            }
        }
        // Get all files in input directory
        std::cout << "Compressing files in " << input;
        std::cout << " using " << num_threads << " threads" << std::endl;
        if (save_as_tar) {
            std::cout << "Output tar file: " << output << std::endl;
        } else {
            std::cout << "Output directory: " << output << std::endl;
        }
        if (mode == COMPRESS_MULTIPLE) {
            std::vector<std::string> files = getFilesInDirectory(input, recursive);
            // Parallelize
            if (!save_as_tar) {
#pragma omp parallel num_threads(num_threads)
                {
#pragma omp for
                    for (size_t i = 0; i < files.size(); i++) {
                        std::string outputFile = output + "/" + baseName(getFileWithoutExt(files[i])) + ".fcz";
                        compress(files[i], outputFile);
                    }
                }
            } else {
                mtar_t tar;
                std::string tarFile;
                if (stringEndsWith(".tar", output)) {
                    tarFile = output;
                } else {
                    tarFile = output + ".tar";
                }
                mtar_open(&tar, tarFile.c_str(), "w");
#pragma omp parallel num_threads(num_threads)
                {
#pragma omp for
                    for (size_t i = 0; i < files.size(); i++) {
                        try {
                            Foldcomp compRes;
                            compressWithoutWriting(compRes, files[i]);
    #pragma omp critical
                            {
                                compRes.writeTar(tar, baseName(getFileWithoutExt(files[i])) + ".fcz", compRes.getSize());
                            }
                        } catch (...) {
                            std::cerr << "Failed compressing " << files[i] << std::endl;
                        }
                    }
                }
                mtar_finalize(&tar);
                mtar_close(&tar);
            }
        } else if (mode == COMPRESS_MULTIPLE_TAR) {
            mtar_t tar;
            if (mtar_open(&tar, input.c_str(), "r") != MTAR_ESUCCESS) {
                std::cerr << "[Error] open tar " << input << " failed." << std::endl;
                return 1;
            }
            std::string tarOutStr;
            mtar_t tar_out;
            if (save_as_tar) {
                if (stringEndsWith(".tar", output)) {
                    tarOutStr = output;
                } else {
                    tarOutStr = output + ".tar";
                }
                mtar_open(&tar_out, tarOutStr.c_str(), "w");
            }
#pragma omp parallel shared(tar) num_threads(num_threads)
            {
                bool proceed = true;
                mtar_header_t header;
                size_t bufferSize = 1024 * 1024;
                char* dataBuffer = (char*)malloc(bufferSize);
                std::string name;
                while (proceed) {
                    bool writeEntry = true;
#pragma omp critical
                    {
                        if (mtar_read_header(&tar, &header) != MTAR_ENULLRECORD) {
                            //TODO GNU tar has special blocks for long filenames
                            name = header.name;
                            if (header.size > bufferSize) {
                                bufferSize = header.size * 1.5;
                                dataBuffer = (char*)realloc(dataBuffer, bufferSize);
                            }
                            if (mtar_read_data(&tar, dataBuffer, header.size) != MTAR_ESUCCESS) {
                                std::cerr << "[Error] reading tar entry " << name << " failed." << std::endl;
                                writeEntry = false;
                                proceed = false;
                            }
                            else {
                                writeEntry = true;
                                proceed = true;
                            }
                            mtar_next(&tar);
                            writeEntry = (header.type == MTAR_TREG) ? writeEntry : false;
                        }
                        else {
                            proceed = false;
                            writeEntry = false;
                        }
                    } // end read in
                    if (proceed && writeEntry) {
<<<<<<< HEAD
                        const std::string name_clean = name.substr(name.find_last_of("/\\") + 1);
                        std::string outputFile;
                        if (stringEndsWith(".tar", output)) {
                            outputFile = name_clean + ".fcz";
                        } else if (stringEndsWith("/", output)) {
                            outputFile = output + name_clean + ".fcz";
                        } else {
                            outputFile = output + "/" + name_clean + ".fcz";
                        }
=======
                        std::istringstream input(std::string(dataBuffer, header.size));
                        std::string name_clean = baseName(name);
                        std::string outputFile = name_clean + ".fcz";
>>>>>>> 0e79b7bb
                        Foldcomp compRes = Foldcomp();
                        compressMultipleTarInner(compRes, dataBuffer, header.size, name);
                        if (!save_as_tar) {
                            compRes.write(output + "/" + outputFile);
                        } else {
#pragma omp critical
                            {
                                compRes.writeTar(tar_out, outputFile, compRes.getSize());
                            }
                        }
                    }
                } // end while loop
                free(dataBuffer);
            } // end openmp
            if (save_as_tar) {
                mtar_finalize(&tar_out);
                mtar_close(&tar_out);
            }
            mtar_close(&tar);
            flag = 0;
        }

    } else if (mode == COMPRESS_MULTIPLE_GCS) {
        // compress multiple files from gcs
#ifdef HAVE_GCS
        if (!has_output) {
            std::cerr << "Please specify output directory" << std::endl;
            return 1;
        }
        // Check output directory exists or not
        if (stat(output.c_str(), &st) == -1) {
#if defined(_WIN32) || defined(_WIN64)
            _mkdir(output.c_str());
#else
            mkdir(output.c_str(), 0755);
#endif
        }
        // Get all files in input directory
        std::cout << "Compressing files in " << input;
        std::cout << " using " << num_threads << " threads" << std::endl;
        std::cout << "Output directory: " << output << std::endl;
        // Parallelize
        namespace gcs = ::google::cloud::storage;
        auto options = google::cloud::Options{}
            .set<gcs::ConnectionPoolSizeOption>(num_threads)
            .set<google::cloud::storage_experimental::HttpVersionOption>("2.0");
        auto client = gcs::Client(options);
        std::vector<std::string> parts = stringSplit(input, "/");
        if (parts.size() == 1) {
            std::cerr << "Invalid gcs URI" << std::endl;
            return 1;
        }
        std::string bucket_name = parts[1];

        // Filter for splitting input into 10 different processes
        //char filter = parts[2][0];
        int num_tar = num_threads;
        mtar_t tarArray[num_tar];
        std::vector<std::string> tarFiles;
        for (int i = 0; i < num_tar; i++) {
            std::string tarFile = output + "/" + "AF2_Uniprot_foldcomp." + std::to_string(i) + ".tar";
            tarFiles.push_back(tarFile);
            mtar_open(&tarArray[i], tarFile.c_str(), "w");
        }

#pragma omp parallel num_threads(num_threads)
        {
#pragma omp single
            // Get object list from gcs bucket
            for (auto&& object_metadata : client.ListObjects(bucket_name, gcs::Projection::NoAcl(), gcs::MaxResults(100000))) {
                std::string obj_name = object_metadata->name();
                // Set zero padding for ID with 4 digits
#pragma omp task firstprivate(obj_name)
                {
                    // Filter for splitting input into 10 different processes
                    // bool skipFilter = filter != '\0' && obj_name.length() >= 9 && obj_name[8] == filter;
                    bool skipFilter = true;
                    bool allowedSuffix = stringEndsWith(".cif", obj_name) || stringEndsWith(".pdb", obj_name);
                    if (skipFilter && allowedSuffix) {
                        auto reader = client.ReadObject(bucket_name, obj_name);
                        if (!reader.status().ok()) {
                            std::cerr << "Could not read object " << obj_name << std::endl;
                        } else {

                            std::string contents{ std::istreambuf_iterator<char>{reader}, {} };
                            Foldcomp compRes = Foldcomp();
                            std::string outputFile = output + "/" + getFileWithoutExt(obj_name) + ".fcz";
                            compressFromBufferWithoutWriting(compRes, contents, obj_name);
                            //compRes.writeTar(tar, outputFile, compRes.getSize());
                            int tar_id = 0;
#ifdef OPENMP
                            tar_id = omp_get_thread_num();
#endif

                            compRes.writeTar(tarArray[tar_id], outputFile, compRes.getSize());
                        }
                    }

                }
            }
            // Close tar
#pragma omp taskwait
            for (int i = 0; i < num_tar; i++) {
                mtar_finalize(&tarArray[i]);
                mtar_close(&tarArray[i]);
            }

        }
#endif
        flag = 0;
    } else if (mode == DECOMPRESS_MULTIPLE || mode == DECOMPRESS_MULTIPLE_TAR) {
        if (!has_output) {
            output = input + "_pdb/";
        }
        // Check output directory exists or not
        if (stat(output.c_str(), &st) == -1) {
#if defined(_WIN32) || defined(_WIN64)
            _mkdir(output.c_str());
#else
            mkdir(output.c_str(), 0755);
#endif
        }
        if (mode == DECOMPRESS_MULTIPLE) {
            // decompress multiple files
            std::cout << "Decompressing files in " << input;
            std::cout << " using " << num_threads << " threads" << std::endl;
            std::cout << "Output directory: " << output << std::endl;
            std::vector<std::string> files = getFilesInDirectory(input, recursive);
#pragma omp parallel num_threads(num_threads)
            {
#pragma omp for
                for (size_t i = 0; i < files.size(); i++) {
                    std::ifstream input(files[i], std::ios::binary);
                    // Check if file is open
                    if (!input) {
                        std::cout << "[Error] Could not open file " << files[i] << std::endl;
                        continue;
                    }
                    std::string outputFile = output + "/" + baseName(getFileWithoutExt(files[i])) + ".pdb";
                    decompress(input, outputFile);
                    input.close();
                }
            }
            flag = 0;
        } else if (mode == DECOMPRESS_MULTIPLE_TAR) {
            mtar_t tar;
            if (mtar_open(&tar, input.c_str(), "r") != MTAR_ESUCCESS) {
                std::cerr << "[Error] open tar " << input.c_str() << " failed." << std::endl;
                return 1;
            }
#pragma omp parallel shared(tar) num_threads(num_threads)
            {
                bool proceed = true;
                mtar_header_t header;
                size_t bufferSize = 1024 * 1024;
                char *dataBuffer = (char *) malloc(bufferSize);
                std::string name;
                while (proceed) {
                    bool writeEntry = true;
#pragma omp critical
                    {
                        if (mtar_read_header(&tar, &header) != MTAR_ENULLRECORD) {
                            //TODO GNU tar has special blocks for long filenames
                            name = header.name;
                            if (header.size > bufferSize) {
                                bufferSize = header.size * 1.5;
                                dataBuffer = (char *) realloc(dataBuffer, bufferSize);
                            }
                            if (mtar_read_data(&tar, dataBuffer, header.size) != MTAR_ESUCCESS) {
                                std::cerr << "[Error] reading tar entry " << name << " failed." << std::endl;
                                writeEntry = false;
                                proceed = false;
                            } else {
                                writeEntry = true;
                                proceed = true;
                            }
                            mtar_next(&tar);
                            writeEntry = (header.type == MTAR_TREG) ? writeEntry : false;
                        } else {
                            proceed = false;
                            writeEntry = false;
                        }
                    } // end read in
                    if (proceed && writeEntry) {
                        std::istringstream input(std::string(dataBuffer, header.size));
                        std::string name_clean = baseName(name);
                        std::string outputFile = output + "/" + name_clean + ".pdb";
                        decompress(input, outputFile);
                    }
                } // end while loop
            } // end openmp
            mtar_close(&tar);
            flag = 0;
        }
    } else if (mode == EXTRACT_MULTIPLE || mode == EXTRACT_MULTIPLE_TAR) {
            // extract multiple files
            if (mode == EXTRACT_MULTIPLE) {
                if (!has_output) {
                    if (ext_mode == 0) {
                        output = input + "_plddt/";
                    } else if (ext_mode == 1) {
                        output = input + "_fasta/";
                    }
                }
                // Check output directory exists or not
                if (stat(output.c_str(), &st) == -1) {
#if defined(_WIN32) || defined(_WIN64)
                    _mkdir(output.c_str());
#else
                    mkdir(output.c_str(), 0755);
#endif
                }
                std::string defaultOutputFile = "";
                if (ext_mode == 0){
                    defaultOutputFile = output + "plddt.txt";
                } else if (ext_mode == 1) {
                    defaultOutputFile = output + "aa.fasta";
                }
                std::ofstream defaultOutput;
                if (ext_merge == 1) {
                    defaultOutput.open(defaultOutputFile, std::ios::out);
                }
                std::cout << "Extracting files in " << input;
                std::cout << " using " << num_threads << " threads" << std::endl;
                std::cout << "Output directory: " << output << std::endl;
                std::vector<std::string> files = getFilesInDirectory(input, recursive);
#pragma omp parallel num_threads(num_threads)
                {
                    std::string buffer;
                    buffer.reserve(1024 * 1024);
                    std::vector<std::string> data;
                    data.reserve(1024);
#pragma omp for
                    for (size_t i = 0; i < files.size(); i++) {
                        std::ifstream input(files[i], std::ios::binary);
                        if (!input) {
                            std::cout << "[Error] Could not open file " << files[i] << std::endl;
                            continue;
                        }
                        if (ext_merge == 1) {
                            Foldcomp compRes;
                            compRes.read(input);
                            compRes.extract(data, ext_mode);
                            buffer.append(1, '>');
                            buffer.append(compRes.strTitle);
                            buffer.append(1, '\n');
                            for (size_t j = 0; j < data.size(); j++) {
                                buffer.append(data[j]);
                            }
                            buffer.append(1, '\n');
                        } else {
                            std::string outputFile;
                            if (ext_mode == 0) {
                                // output file extension is ".plddt.txt"
                                outputFile = output + "/" + baseName(getFileWithoutExt(files[i])) + ".plddt.txt";
                            }
                            else if (ext_mode == 1) {
                                outputFile = output + "/" + baseName(getFileWithoutExt(files[i])) + ".fasta";
                            }
                            extract(input, outputFile);
                        }
                        input.close();
                        data.clear();
                        if (ext_merge == 1 && buffer.size() > 1024 * 1024) {
                            #pragma omp critical
                            {
                                defaultOutput << buffer;
                            }
                            buffer.clear();
                        }
                    }
                    if (ext_merge == 1 && buffer.size() > 0) {
                        #pragma omp critical
                        {
                            defaultOutput << buffer;
                        }
                        buffer.clear();
                    }
                }
                flag = 0;
                if (ext_merge == 1) {
                    // close and delete defaultOutput
                    defaultOutput.close();
                }
            } else if (mode == EXTRACT_MULTIPLE_TAR) {
                mtar_t tar;
                if (mtar_open(&tar, input.c_str(), "r") != MTAR_ESUCCESS) {
                    std::cerr << "[Error] Open tar " << input << " failed." << std::endl;
                    return 1;
                }
                std::string defaultOutputFile = "";
                if (!has_output) {
                    if (ext_mode == 0) {
                        output = getFileWithoutExt(input) + "_plddt/";
                        defaultOutputFile = output + "plddt.txt";
                    }
                    else if (ext_mode == 1) {
                        output = getFileWithoutExt(input) + "_fasta/";
                        defaultOutputFile = output + "aa.fasta";
                    }
                }

                // Check output directory exists or not
                if (stat(output.c_str(), &st) == -1) {
#if defined(_WIN32) || defined(_WIN64)
                    _mkdir(output.c_str());
#else
                    mkdir(output.c_str(), 0755);
#endif
                }
                std::ofstream defaultOutput;
                if (ext_merge == 1) {
                    defaultOutput.open(defaultOutputFile, std::ios::out);
                }
                std::cout << "Extracting files in " << input << " using " << num_threads << " threads" << std::endl;
                // TAR READING PART BY MARTIN STEINEGGER
#pragma omp parallel shared(tar) num_threads(num_threads)
                {
                    bool proceed = true;
                    mtar_header_t header;
                    size_t bufferSize = 1024 * 1024;
                    char* dataBuffer = (char*)malloc(bufferSize);
                    std::string buffer;
                    buffer.reserve(1024 * 1024);
                    std::string name;
                    while (proceed) {
                        bool writeEntry = true;
#pragma omp critical
                        {
                            if (mtar_read_header(&tar, &header) != MTAR_ENULLRECORD) {
                                //TODO GNU tar has special blocks for long filenames
                                name = header.name;
                                if (header.size > bufferSize) {
                                    bufferSize = header.size * 1.5;
                                    dataBuffer = (char*)realloc(dataBuffer, bufferSize);
                                }
                                if (mtar_read_data(&tar, dataBuffer, header.size) != MTAR_ESUCCESS) {
                                    std::cerr << "[Error] Reading tar entry " << name << " failed." << std::endl;
                                    writeEntry = false;
                                    proceed = false;
                                }
                                else {
                                    writeEntry = true;
                                    proceed = true;
                                }
                                mtar_next(&tar);
                                writeEntry = (header.type == MTAR_TREG) ? writeEntry : false;
                            }
                            else {
                                proceed = false;
                                writeEntry = false;
                            }
                        } // end read in
                        if (proceed && writeEntry) {
                            std::istringstream input(std::string(dataBuffer, header.size));
                            if (ext_merge == 1) {
                                std::vector<std::string> data;
                                Foldcomp compRes = Foldcomp();
                                compRes.read(input);
                                compRes.extract(data, ext_mode);
                                buffer.append(1, '>');
                                buffer.append(compRes.strTitle);
                                buffer.append(1, '\n');
                                for (size_t j = 0; j < data.size(); j++) {
                                    buffer.append(data[j]);
                                }
                                buffer.append(1, '\n');
                                #pragma omp critical
                                {
                                    defaultOutput << buffer;
                                }
                                buffer.clear();
                            } else {
                                std::string outputFile;
                                std::string name_clean = baseName(name);
                                if (ext_mode == 0) {
                                    // output file extension is ".plddt.txt"
                                    outputFile = output + "/" + name_clean + ".plddt.txt";
                                }
                                else if (ext_mode == 1) {
                                    outputFile = output + "/" + name_clean + ".fasta";
                                }
                                extract(input, outputFile);
                            }
                        }
                    } // end while loop
                    free(dataBuffer);
                } // end openmp
                mtar_close(&tar);
                flag = 0;
                if (ext_merge == 1) {
                    defaultOutput.close();
                }
            }
    } else if (mode == CHECK_MULTIPLE) {
        std::cout << "Checking files in " << input << " using " << num_threads << " threads" << std::endl;
        std::vector<std::string> files = getFilesInDirectory(input, recursive);
#pragma omp parallel num_threads(num_threads)
        {
#pragma omp for
            for (size_t i = 0; i < files.size(); i++) {
                std::ifstream input(files[i], std::ios::binary);
                // Check if file is open
                if (!input) {
                    std::cerr << "[Error] Could not open file " << files[i] << std::endl;
                    continue;
                }
                check(input, files[i]);
                input.close();
            }
        }
        flag = 0;
    } else if (mode == CHECK_MULTIPLE_TAR) {
        mtar_t tar;
        if (mtar_open(&tar, input.c_str(), "r") != MTAR_ESUCCESS) {
            std::cerr << "[Error] open tar " << input << " failed." << std::endl;
            return 1;
        }
        std::cout << "Checking files in " << input << " using " << num_threads << " threads" << std::endl;
        // TAR READING PART BY MARTIN STEINEGGER
#pragma omp parallel shared(tar) num_threads(num_threads)
        {
            bool proceed = true;
            mtar_header_t header;
            size_t bufferSize = 1024 * 1024;
            char* dataBuffer = (char*)malloc(bufferSize);
            std::string name;
            while (proceed) {
                bool writeEntry = true;
#pragma omp critical
                {
                    if (mtar_read_header(&tar, &header) != MTAR_ENULLRECORD) {
                        //TODO GNU tar has special blocks for long filenames
                        name = header.name;
                        if (header.size > bufferSize) {
                            bufferSize = header.size * 1.5;
                            dataBuffer = (char*)realloc(dataBuffer, bufferSize);
                        }
                        if (mtar_read_data(&tar, dataBuffer, header.size) != MTAR_ESUCCESS) {
                            std::cerr << "[Error] Reading tar entry " << name << " failed." << std::endl;
                            writeEntry = false;
                            proceed = false;
                        }
                        else {
                            writeEntry = true;
                            proceed = true;
                        }
                        mtar_next(&tar);
                        writeEntry = (header.type == MTAR_TREG) ? writeEntry : false;
                    }
                    else {
                        proceed = false;
                        writeEntry = false;
                    }
                } // end read in
                if (proceed && writeEntry) {
                    std::istringstream input(std::string(dataBuffer, header.size));
                    std::string name_clean = baseName(name);
                    check(input, name_clean);
                }
            } // end while loop
        } // end openmp
        flag = 0;
    } else {
        std::cerr << "Invalid mode." << std::endl;
        return 1;
    }    // Print log
    if (mode != RMSD) {
        std::cout << "Done." << std::endl;
    }
    return flag;
}<|MERGE_RESOLUTION|>--- conflicted
+++ resolved
@@ -13,7 +13,7 @@
  *    foldcomp compress input.pdb output.fcz
  *    foldcomp decompress input.fcz output.pdb
  * ---
- * Last Modified: 2022-10-18 18:00:20
+ * Last Modified: 2022-10-18 19:32:59
  * Modified By: Hyunbin Kim (khb7840@gmail.com)
  * ---
  * Copyright © 2021 Hyunbin Kim, All rights reserved
@@ -72,6 +72,39 @@
     return 0;
 }
 
+int compressFragment(std::vector<AtomCoordinate>& atoms, std::vector<int>& fragIndices, std::string& output, std::string& name) {
+    // Split
+    std::vector<std::vector<AtomCoordinate>> fragments = splitFragments(atoms, fragIndices);
+    // Variables for naming output files
+    int fragIndex = 0;
+    std::string prevChain = fragments[0][0].chain;
+    std::string output_file;
+    for (size_t i = 0; i < fragments.size(); i++) {
+        // New chain observed. Update frageIndex and prevChain
+        if (fragments[i][0].chain != prevChain) {
+            fragIndex = 0;
+            prevChain = fragments[i][0].chain;
+        }
+        output_file = getFileWithoutExt(output) + fragments[i][0].chain + "_" + std::to_string(fragIndex) + ".fcz";
+        // When there's only one fragment with a chain, ignore fragment index
+        if (fragIndex == 0 && i != fragments.size() - 1 && fragments[i][0].chain != fragments[i + 1][0].chain) {
+            output_file = getFileWithoutExt(output) + fragments[i][0].chain + ".fcz";
+        }
+        if (i == fragments.size() - 1 && fragments[i][0].chain != fragments[i - 1][0].chain) {
+            output_file = getFileWithoutExt(output) + fragments[i][0].chain + ".fcz";
+        }
+        std::cout << "Compressing chain " << fragments[i][0].chain << ", fragment " << fragIndex << " to " << output_file << std::endl;
+        // Compress
+        Foldcomp foldcomp;
+        foldcomp.anchorThreshold = anchor_residue_threshold;
+        foldcomp.strTitle = name;
+        foldcomp.compress(fragments[i]);
+        foldcomp.write(output_file);
+        fragIndex++;
+    }
+    return 0;
+}
+
 int compress(std::string input, std::string output) {
     StructureReader reader;
     reader.load(input);
@@ -89,36 +122,8 @@
     // Identify multiple chains or regions with discontinous residue indices
     std::vector<int> fr = identifyFragments(atomCoordinates);
     if (fr.size() > 0) {
-        // Split
-        std::vector<std::vector<AtomCoordinate>> fragments = splitFragments(atomCoordinates, fr);
-        // Variables for naming output files
-        int fragIndex = 0;
-        std::string prevChain = fragments[0][0].chain;
-        std::string output_file;
-        for (size_t i = 0; i < fragments.size(); i++) {
-            // New chain observed. Update frageIndex and prevChain
-            if (fragments[i][0].chain != prevChain) {
-                fragIndex = 0;
-                prevChain = fragments[i][0].chain;
-            }
-            output_file = getFileWithoutExt(output) + fragments[i][0].chain + "_" + std::to_string(fragIndex) + ".fcz";
-            // When there's only one fragment with a chain, ignore fragment index
-            if (fragIndex == 0 && i != fragments.size() - 1 && fragments[i][0].chain != fragments[i + 1][0].chain) {
-                output_file = getFileWithoutExt(output) + fragments[i][0].chain + ".fcz";
-            }
-            if (i == fragments.size() - 1 && fragments[i][0].chain != fragments[i - 1][0].chain) {
-                output_file = getFileWithoutExt(output) + fragments[i][0].chain + ".fcz";
-            }
-            std::cout << "Compressing chain " << fragments[i][0].chain << ", fragment " << fragIndex << " to " << output_file << std::endl;
-            // Compress
-            Foldcomp foldcomp;
-            foldcomp.anchorThreshold = anchor_residue_threshold;
-            foldcomp.strTitle = title;
-            foldcomp.compress(fragments[i]);
-            foldcomp.write(output_file);
-            fragIndex++;
-        }
-        return 0;
+        int flag = compressFragment(atomCoordinates, fr, output, title);
+        return flag;
     }
 
     std::vector<BackboneChain> compData;
@@ -140,7 +145,6 @@
     // compData.clear();
     return 0;
 }
-
 
 int compressFromBuffer(const std::string& content, const std::string& output, std::string& name) {
     StructureReader reader;
@@ -661,7 +665,6 @@
                         }
                     } // end read in
                     if (proceed && writeEntry) {
-<<<<<<< HEAD
                         const std::string name_clean = name.substr(name.find_last_of("/\\") + 1);
                         std::string outputFile;
                         if (stringEndsWith(".tar", output)) {
@@ -671,11 +674,6 @@
                         } else {
                             outputFile = output + "/" + name_clean + ".fcz";
                         }
-=======
-                        std::istringstream input(std::string(dataBuffer, header.size));
-                        std::string name_clean = baseName(name);
-                        std::string outputFile = name_clean + ".fcz";
->>>>>>> 0e79b7bb
                         Foldcomp compRes = Foldcomp();
                         compressMultipleTarInner(compRes, dataBuffer, header.size, name);
                         if (!save_as_tar) {
